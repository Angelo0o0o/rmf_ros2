/*
 * Copyright (C) 2020 Open Source Robotics Foundation
 *
 * Licensed under the Apache License, Version 2.0 (the "License");
 * you may not use this file except in compliance with the License.
 * You may obtain a copy of the License at
 *
 *     http://www.apache.org/licenses/LICENSE-2.0
 *
 * Unless required by applicable law or agreed to in writing, software
 * distributed under the License is distributed on an "AS IS" BASIS,
 * WITHOUT WARRANTIES OR CONDITIONS OF ANY KIND, either express or implied.
 * See the License for the specific language governing permissions and
 * limitations under the License.
 *
*/

#include "internal_RobotUpdateHandle.hpp"

#include <rmf_traffic_ros2/Time.hpp>

#include <rmf_traffic/schedule/StubbornNegotiator.hpp>

#include <rmf_fleet_msgs/msg/robot_mode.hpp>

#include <rmf_utils/math.hpp>

namespace rmf_fleet_adapter {
namespace agv {

//==============================================================================
void NavParams::search_for_location(
  const std::string& map,
  Eigen::Vector3d position,
  RobotContext& context)
{
  auto planner = context.planner();
  if (!planner)
  {
    RCLCPP_ERROR(
      context.node()->get_logger(),
      "Planner unavailable for robot [%s], cannot update its location",
      context.requester_id().c_str());
    return;
  }
  const auto& graph = planner->get_configuration().graph();
  const auto now = context.now();
  auto starts = compute_plan_starts(graph, map, position, now);
  if (!starts.empty())
  {
    if (context.debug_positions)
    {
      std::stringstream ss;
      ss << __FILE__ << "|" << __LINE__ << ": " << starts.size()
        << " starts:" << print_starts(starts, graph);
      std::cout << ss.str() << std::endl;
    }
    context.set_location(std::move(starts));
  }
  else
  {
    if (context.debug_positions)
    {
      std::cout << __FILE__ << "|" << __LINE__ << ": setting robot to LOST | "
        << map << " <" << position.block<2, 1>(0, 0).transpose()
        << "> orientation " << position[2] * 180.0 / M_PI << std::endl;
    }
    context.set_lost(Location { now, map, position });
  }
}

//==============================================================================
void NavParams::find_stacked_vertices(const rmf_traffic::agv::Graph& graph)
{
  for (std::size_t i = 0; i < graph.num_waypoints() - 1; ++i)
  {
    const auto& wp_i = graph.get_waypoint(i);
    const Eigen::Vector2d p_i = wp_i.get_location();
    const std::string& map_i = wp_i.get_map_name();
    for (std::size_t j = i+1; j < graph.num_waypoints(); ++j)
    {
      const auto& wp_j = graph.get_waypoint(j);
      const Eigen::Vector2d p_j = wp_j.get_location();
      const std::string& map_j = wp_j.get_map_name();
      if (map_i != map_j)
      {
        continue;
      }

      const double dist = (p_i - p_j).norm();
      if (dist > max_merge_waypoint_distance)
      {
        continue;
      }

      // stack these waypoints
      auto stack_i = stacked_vertices[i];
      auto stack_j = stacked_vertices[j];
      if (!stack_i && !stack_j)
      {
        // create a new stack
        stack_i = std::make_shared<std::unordered_set<std::size_t>>();
        stack_j = stack_i;
      }
      else if (stack_i && stack_j)
      {
        if (stack_i != stack_j)
        {
          for (const std::size_t other : *stack_j)
          {
            stack_i->insert(other);
            stacked_vertices[other] = stack_i;
          }

        }
      }
      else if (!stack_i)
      {
        stack_i = stack_j;
      }

      assert(stack_i);
      stack_i->insert(i);
      stack_i->insert(j);
      stacked_vertices[i] = stack_i;
      stacked_vertices[j] = stack_j;
    }
  }
}

//==============================================================================
rmf_traffic::agv::Plan::StartSet NavParams::process_locations(
  const rmf_traffic::agv::Graph& graph,
  rmf_traffic::agv::Plan::StartSet locations) const
{
  return _lift_boundary_filter(graph, _descend_stacks(graph, locations));
}

//==============================================================================
rmf_traffic::agv::Plan::StartSet NavParams::_descend_stacks(
  const rmf_traffic::agv::Graph& graph,
  rmf_traffic::agv::Plan::StartSet locations) const
{
  for (rmf_traffic::agv::Plan::Start& location : locations)
  {
    std::optional<std::size_t> waypoint_opt;
    if (location.lane().has_value())
    {
      const rmf_traffic::agv::Graph::Lane& lane =
        graph.get_lane(*location.lane());
      waypoint_opt = lane.entry().waypoint_index();
    }
    else
    {
      waypoint_opt = location.waypoint();
    }

    if (!waypoint_opt.has_value())
      continue;

    const std::size_t original_waypoint = waypoint_opt.value();
    std::size_t waypoint = original_waypoint;
    const auto s_it = stacked_vertices.find(waypoint);
    VertexStack stack;
    if (s_it != stacked_vertices.end())
      stack = s_it->second;
    if (!stack)
      continue;

    std::unordered_set<std::size_t> visited;
    bool can_descend = true;
    bool has_loop = false;
    while (can_descend)
    {
      can_descend = false;
      if (!visited.insert(waypoint).second)
      {
        // These stacked vertices have a loop so there's no way to find a bottom
        // for it. We need to just exit here.
        has_loop = true;
        break;
      }

      for (std::size_t v : *stack)
      {
        if (graph.lane_from(v, waypoint))
        {
          // std::cout << "descending " << v << " -> " << waypoint << std::endl;
          waypoint = v;
          can_descend = true;
          break;
        }
      }
    }

    if (has_loop)
    {
      continue;
    }

    // Transfer the location estimate over to the waypoint that's at the bottom
    // of the vertex stack.
    // std::cout << "Descended vertex stack to " << waypoint << std::endl;
    if (waypoint != original_waypoint)
    {
      location.lane(std::nullopt);
      location.waypoint(waypoint);
    }
  }

  return locations;
}

//==============================================================================
rmf_traffic::agv::Plan::StartSet NavParams::_lift_boundary_filter(
  const rmf_traffic::agv::Graph& graph,
  rmf_traffic::agv::Plan::StartSet locations) const
{
  const auto r_it = std::remove_if(
    locations.begin(),
    locations.end(),
    [&graph](const rmf_traffic::agv::Plan::Start& location)
    {
      if (location.lane().has_value())
      {
        // If the intention is to move along a lane, then it is okay to keep
        // this. If the lane is entering or exiting the lift, then it should
        // have the necessary events.
        // TODO(@mxgrey): Should we check and make sure that the event is
        // actually present?
        return false;
      }

      if (!location.location().has_value())
      {
        // If the robot is perfectly on some waypoint then there is no need to
        // filter.
        return false;
      }

      const Eigen::Vector2d p = location.location().value();

      const auto robot_inside_lift = [&]()
        -> rmf_traffic::agv::Graph::LiftPropertiesPtr
        {
          for (const auto& lift : graph.known_lifts())
          {
            // We assume lifts never overlap so we will return the first
            // positive hit.
            if (lift->is_in_lift(p))
              return lift;
          }

          return nullptr;
        }();

      const auto& wp = graph.get_waypoint(location.waypoint());
      const auto lift = wp.in_lift();
      // If the robot's lift status and the waypoint's lift status don't match
      // then we should filter this waypoint out.
      return wp.in_lift() != robot_inside_lift;
    });

  locations.erase(r_it, locations.end());
  return locations;
}

//==============================================================================
bool NavParams::in_same_stack(
  std::size_t wp0,
  std::size_t wp1) const
{
  if (wp0 == wp1)
  {
    return true;
  }

  const auto s_it = stacked_vertices.find(wp0);
  if (s_it == stacked_vertices.end())
    return false;

  const auto stack = s_it->second;
  if (!stack)
    return false;

  return stack->count(wp1);
}

//==============================================================================
std::shared_ptr<RobotCommandHandle> RobotContext::command()
{
  return _command_handle.lock();
}

//==============================================================================
std::shared_ptr<RobotUpdateHandle> RobotContext::make_updater()
{
  return RobotUpdateHandle::Implementation::make(shared_from_this());
}

//==============================================================================
Eigen::Vector3d RobotContext::position() const
{
  if (!_location.empty())
  {
    const auto& l = _location.front();
    if (l.location().has_value())
    {
      const Eigen::Vector2d& p = *l.location();
      return {p[0], p[1], l.orientation()};
    }

    const Eigen::Vector2d& p =
      navigation_graph().get_waypoint(l.waypoint()).get_location();
    return {p[0], p[1], l.orientation()};
  }
  else if (_lost.has_value() && _lost->location.has_value())
  {
    return _lost->location->position;
  }

  throw std::runtime_error(
    "No location information is available for [" + requester_id() + "]");
}

//==============================================================================
const std::string& RobotContext::map() const
{
  if (!_location.empty())
  {
    return navigation_graph()
      .get_waypoint(_location.front().waypoint()).get_map_name();
  }
  else if (_lost.has_value() && _lost->location.has_value())
  {
    return _lost->location->map;
  }

  throw std::runtime_error(
    "No location information is available for [" + requester_id() + "]");
}

//==============================================================================
rmf_traffic::Time RobotContext::now() const
{
  return rmf_traffic_ros2::convert(_node->now());
}

//==============================================================================
std::function<rmf_traffic::Time()> RobotContext::clock() const
{
  return [self = shared_from_this()]() { return self->now(); };
}

//==============================================================================
const rmf_traffic::agv::Plan::StartSet& RobotContext::location() const
{
  return _location;
}

//==============================================================================
void RobotContext::set_location(rmf_traffic::agv::Plan::StartSet location_)
{
  for (auto& location : location_)
  {
    location.orientation(rmf_utils::wrap_to_pi(location.orientation()));
  }

  _location = std::move(location_);
  filter_closed_lanes();

  // const auto& graph = navigation_graph();
  // for (const auto& l : _location)
  // {
  //   std::cout << " -- ";
  //   if (l.lane().has_value())
  //   {
  //     std::cout << "lane[" << *l.lane() << "] ";
  //     Printer printer;
  //     const auto& lane = graph.get_lane(*l.lane());
  //     if (lane.entry().event())
  //     {
  //       std::cout << " [entry ";
  //       lane.entry().event()->execute(printer);
  //       std::cout << "] ";
  //     }
  //     const auto& i_wp0 = lane.entry().waypoint_index();
  //     const auto& wp0 = graph.get_waypoint(i_wp0);
  //     const auto& i_wp1 = lane.exit().waypoint_index();
  //     const auto& wp1 = graph.get_waypoint(i_wp1);
  //     std::cout << i_wp0 << " [" << wp0.get_map_name() << ":" << wp0.get_location().transpose() << "] ";
  //     if (const auto lift = wp0.in_lift())
  //       std::cout << "{" << lift->name() << "} ";
  //     std::cout << "-> " << i_wp1 << " [" << wp1.get_map_name() << ":" << wp1.get_location().transpose() << "] ";
  //     if (const auto lift = wp1.in_lift())
  //       std::cout << "{" << lift->name() << "} ";

  //     if (lane.exit().event())
  //     {
  //       std::cout << "[exit ";
  //       lane.exit().event()->execute(printer);
  //       std::cout << "]";
  //     }
  //     std::cout << " | ";
  //   }
  //   std::cout << l.waypoint();
  //   const auto& wp = graph.get_waypoint(l.waypoint());
  //   if (const auto lift = wp.in_lift())
  //   {
  //     std::cout << " {" << lift->name() << "}";
  //   }
  //   if (l.location().has_value())
  //   {
  //     std::cout << " | " << l.location()->transpose();
  //   }
  //   std::cout << std::endl;
  // }

  if (_location.empty())
  {
    if (debug_positions)
    {
      std::cout << __FILE__ << "|" << __LINE__ << ": setting robot to LOST" << std::endl;
    }
    set_lost(std::nullopt);
    return;
  }
  else if (_lost)
  {
    nlohmann::json resolve;
    resolve["robot"] = name();
    resolve["group"] = group();
    resolve["msg"] = "The robot [" + requester_id() + "] has found a "
      "connection to the navigation graph.";
    _lost->ticket->resolve(resolve);
    _lost = std::nullopt;
    // If the robot has switched from lost to found, we should go ahead and
    // replan.
    RCLCPP_INFO(
      node()->get_logger(),
      "Requesting a replan for [%s] because it has been found after being lost",
      requester_id().c_str());
    request_replan();
  }

  _most_recent_valid_location = _location;
}

//==============================================================================
const std::optional<Lost>& RobotContext::lost() const
{
  return _lost;
}

//==============================================================================
void RobotContext::set_lost(std::optional<Location> location)
{
  _location.clear();
  if (!_lost.has_value())
  {
    nlohmann::json detail;
    detail["robot"] = name();
    detail["group"] = group();
    detail["msg"] = "The robot [" + requester_id() + "] is too far from the "
      "navigation graph and may need an operator to help bring it back.";

    auto ticket = _reporting.create_issue(
      rmf_task::Log::Tier::Error, "lost", detail);
    _lost = Lost { location, std::move(ticket) };
  }
  else
  {
    _lost->location = location;
  }
}

//==============================================================================
void RobotContext::filter_closed_lanes()
{
  const rmf_traffic::agv::LaneClosure* closures = get_lane_closures();
  if (closures)
  {
    for (std::size_t i = 0; i < _location.size(); )
    {
      if (_location[i].lane().has_value())
      {
        if (closures->is_closed(*_location[i].lane()))
        {
          _location.erase(_location.begin() + i);
          continue;
        }
      }
      ++i;
    }
  }
}

//==============================================================================
const rmf_traffic::agv::LaneClosure* RobotContext::get_lane_closures() const
{
  if (_emergency)
  {
    if (const auto planner = *_emergency_planner)
    {
      return &planner->get_configuration().lane_closures();
    }
  }
  else
  {
    if (const auto planner = *_planner)
    {
      return &planner->get_configuration().lane_closures();
    }
  }

  return nullptr;
}

//==============================================================================
rmf_traffic::schedule::Participant& RobotContext::itinerary()
{
  return _itinerary;
}

//==============================================================================
const rmf_traffic::schedule::Participant& RobotContext::itinerary() const
{
  return _itinerary;
}

//==============================================================================
auto RobotContext::schedule() const -> const std::shared_ptr<const Mirror>&
{
  return _schedule;
}

//==============================================================================
const rmf_traffic::schedule::ParticipantDescription&
RobotContext::description() const
{
  return _itinerary.description();
}

//==============================================================================
const std::shared_ptr<const rmf_traffic::Profile>& RobotContext::profile() const
{
  return _profile;
}

//==============================================================================
const std::string& RobotContext::name() const
{
  return _itinerary.description().name();
}

//==============================================================================
const std::string& RobotContext::group() const
{
  return _itinerary.description().owner();
}

//==============================================================================
const std::string& RobotContext::requester_id() const
{
  return _requester_id;
}

//==============================================================================
const rmf_traffic::agv::Graph& RobotContext::navigation_graph() const
{
  return (*_planner)->get_configuration().graph();
}

//==============================================================================
const std::shared_ptr<const rmf_traffic::agv::Planner>&
RobotContext::planner() const
{
  return *_planner;
}

//==============================================================================
const std::shared_ptr<const rmf_traffic::agv::Planner>&
RobotContext::emergency_planner() const
{
  return *_emergency_planner;
}

//==============================================================================
std::shared_ptr<NavParams> RobotContext::nav_params() const
{
  return _nav_params;
}

//==============================================================================
void RobotContext::set_nav_params(std::shared_ptr<NavParams> value)
{
  _nav_params = std::move(value);
}

//==============================================================================
class RobotContext::NegotiatorLicense
{
public:

  NegotiatorLicense(
    std::shared_ptr<RobotContext> context,
    rmf_traffic::schedule::Negotiator* negotiator)
  : _context(context),
    _negotiator(negotiator)
  {
    // Do nothing
  }

  ~NegotiatorLicense()
  {
    const auto context = _context.lock();
    if (!context)
      return;

    if (context && context->_negotiator == _negotiator)
      context->_negotiator = nullptr;
  }

private:
  std::weak_ptr<RobotContext> _context;
  rmf_traffic::schedule::Negotiator* _negotiator;
};

//==============================================================================
auto RobotContext::set_negotiator(
  rmf_traffic::schedule::Negotiator* negotiator)
-> std::shared_ptr<NegotiatorLicense>
{
  _negotiator = negotiator;

  return std::make_shared<NegotiatorLicense>(
    shared_from_this(), negotiator);
}

//==============================================================================
std::shared_ptr<void> RobotContext::be_stubborn()
{
  return _stubbornness;
}

//==============================================================================
bool RobotContext::is_stubborn() const
{
  return _stubbornness.use_count() > 1;
}

//==============================================================================
const rxcpp::observable<RobotContext::Empty>&
RobotContext::observe_replan_request() const
{
  return _replan_obs;
}

//==============================================================================
const rxcpp::observable<RobotContext::Empty>&
RobotContext::observe_charging_change() const
{
  return _charging_change_obs;
}

//==============================================================================
void RobotContext::request_replan()
{
  _replan_publisher.get_subscriber().on_next(Empty{});
}

//==============================================================================
const rxcpp::observable<RobotContext::GraphChange>&
RobotContext::observe_graph_change() const
{
  return _graph_change_obs;
}

//==============================================================================
void RobotContext::notify_graph_change(GraphChange changes)
{
  filter_closed_lanes();
  _graph_change_publisher.get_subscriber().on_next(std::move(changes));
}

//==============================================================================
const std::shared_ptr<rmf_fleet_adapter::agv::Node>& RobotContext::node()
{
  return _node;
}

//==============================================================================
std::shared_ptr<const Node> RobotContext::node() const
{
  return _node;
}

//==============================================================================
const rxcpp::schedulers::worker& RobotContext::worker() const
{
  return _worker;
}

//==============================================================================
rmf_utils::optional<rmf_traffic::Duration> RobotContext::maximum_delay() const
{
  return _maximum_delay;
}

//==============================================================================
RobotContext& RobotContext::maximum_delay(
  rmf_utils::optional<rmf_traffic::Duration> value)
{
  _maximum_delay = value;
  return *this;
}

//==============================================================================
const rmf_task::ConstActivatorPtr& RobotContext::task_activator() const
{
  return _task_activator;
}

//==============================================================================
const rmf_task::ConstParametersPtr& RobotContext::task_parameters() const
{
  return _task_parameters;
}

//==============================================================================
const rmf_task::State& RobotContext::current_task_end_state() const
{
  return _current_task_end_state;
}

//==============================================================================
RobotContext& RobotContext::current_task_end_state(
  const rmf_task::State& state)
{
  _current_task_end_state = state;
  return *this;
}

//==============================================================================
std::function<rmf_task::State()> RobotContext::make_get_state()
{
  return [self = shared_from_this()]()
    {
      if (self->_most_recent_valid_location.empty())
      {
        throw std::runtime_error(
                "Missing a _most_recent_valid_location for robot ["
                + self->requester_id() + "]. This is an internal RMF error, "
                "please report it to the RMF developers.");
      }

      rmf_task::State state;
      state.load_basic(
        self->_most_recent_valid_location.front(),
        self->_charging_wp,
        self->_current_battery_soc);

      state.insert<GetContext>(GetContext{self->shared_from_this()});
      return state;
    };
}

//==============================================================================
const std::string* RobotContext::current_task_id() const
{
  if (_current_task_id.has_value())
    return &(*_current_task_id);

  return nullptr;
}

//==============================================================================
RobotContext& RobotContext::current_task_id(std::optional<std::string> id)
{
  std::unique_lock<std::mutex> lock(*_current_task_id_mutex);
  _current_task_id = std::move(id);
  _initial_time_idle_outside_lift = std::nullopt;
  return *this;
}

//==============================================================================
std::string RobotContext::copy_current_task_id() const
{
  std::unique_lock<std::mutex> lock(*_current_task_id_mutex);
  if (_current_task_id.has_value())
    return _current_task_id.value();

  return {};
}

//==============================================================================
double RobotContext::current_battery_soc() const
{
  return _current_battery_soc;
}

//==============================================================================
RobotContext& RobotContext::current_battery_soc(const double battery_soc)
{
  if (battery_soc < 0.0 || battery_soc > 1.0)
  {
    RCLCPP_ERROR(
      _node->get_logger(),
      "Invalid battery state of charge given for [%s]: %0.3f",
      requester_id().c_str(),
      battery_soc);
    return *this;
  }

  _current_battery_soc = battery_soc;
  _battery_soc_publisher.get_subscriber().on_next(battery_soc);

  return *this;
}

//==============================================================================
std::size_t RobotContext::dedicated_charging_wp() const
{
  return _charging_wp;
}

//==============================================================================
bool RobotContext::waiting_for_charger() const
{
  return _waiting_for_charger;
}

//==============================================================================
const rxcpp::observable<double>& RobotContext::observe_battery_soc() const
{
  return _battery_soc_obs;
}

//==============================================================================
const std::shared_ptr<const rmf_task::TaskPlanner>&
RobotContext::task_planner() const
{
  return _task_planner;
}

//==============================================================================
auto RobotContext::task_planner(
  const std::shared_ptr<const rmf_task::TaskPlanner> task_planner)
-> RobotContext&
{
  _task_planner = task_planner;
  return *this;
}

//==============================================================================
void RobotContext::set_lift_entry_watchdog(
  RobotUpdateHandle::Unstable::Watchdog watchdog,
  rmf_traffic::Duration wait_duration)
{
  _lift_watchdog = std::move(watchdog);
  _lift_rewait_duration = wait_duration;
}

//==============================================================================
const RobotUpdateHandle::Unstable::Watchdog&
RobotContext::get_lift_watchdog() const
{
  return _lift_watchdog;
}

//==============================================================================
rmf_traffic::Duration RobotContext::get_lift_rewait_duration() const
{
  return _lift_rewait_duration;
}

//==============================================================================
void RobotContext::respond(
  const TableViewerPtr& table_viewer,
  const ResponderPtr& responder)
{
  if (_negotiator && !is_stubborn())
    return _negotiator->respond(table_viewer, responder);

  // If there is no negotiator assigned for this robot or the stubborn mode has
  // been requested, then use a StubbornNegotiator.
  //
  // TODO(MXG): Consider if this should be scheduled on a separate thread
  // instead of executed immediately. The StubbornNegotiator doesn't do any
  // planning, so it should be able to finish quickly, but that should be
  // verified with benchmarks.
  rmf_traffic::schedule::StubbornNegotiator(_itinerary).respond(
    table_viewer, responder);
}

//==============================================================================
void RobotContext::current_mode(uint32_t mode)
{
  _current_mode = mode;
}

//==============================================================================
uint32_t RobotContext::current_mode() const
{
  return _current_mode;
}

//==============================================================================
void RobotContext::override_status(std::optional<std::string> status)
{
  _override_status = status;
}

//==============================================================================
std::optional<std::string> RobotContext::override_status() const
{
  return _override_status;
}

//==============================================================================
void RobotContext::action_executor(
  RobotUpdateHandle::ActionExecutor action_executor)
{
  if (action_executor == nullptr)
  {
    RCLCPP_WARN(
      _node->get_logger(),
      "ActionExecutor set to nullptr for robot [%s]. If this robot needs to "
      "perform an action as part of a task, a critical task error will be "
      "thrown.",
      this->name().c_str());
  }
  _action_executor = action_executor;
}

//==============================================================================
RobotUpdateHandle::ActionExecutor RobotContext::action_executor() const
{
  return _action_executor;
}

//==============================================================================
std::shared_ptr<TaskManager> RobotContext::task_manager()
{
  return _task_manager.lock();
}

//==============================================================================
bool RobotContext::is_commissioned() const
{
  return _commissioned;
}

//==============================================================================
void RobotContext::decommission()
{
  _commissioned = false;
}

//==============================================================================
void RobotContext::recommission()
{
  _commissioned = true;
}

//==============================================================================
Reporting& RobotContext::reporting()
{
  return _reporting;
}

//==============================================================================
const Reporting& RobotContext::reporting() const
{
  return _reporting;
}

//==============================================================================
bool RobotContext::localize(
  EasyFullControl::Destination estimate,
  EasyFullControl::CommandExecution execution) const
{
  if (_localize)
  {
    _localize(std::move(estimate), std::move(execution));
    return true;
  }

  return false;
}

//==============================================================================
void RobotContext::set_localization(
  EasyFullControl::LocalizationRequest localization)
{
  _localize = std::move(localization);
}

//==============================================================================
<<<<<<< HEAD
=======
const LiftDestination* RobotContext::current_lift_destination() const
{
  return _lift_destination.get();
}

//==============================================================================
>>>>>>> 0d983539
std::shared_ptr<void> RobotContext::set_lift_destination(
  std::string lift_name,
  std::string destination_floor,
  bool requested_from_inside)
{
  _lift_destination = std::make_shared<LiftDestination>(
    LiftDestination{
      std::move(lift_name),
      std::move(destination_floor),
      requested_from_inside
    });
<<<<<<< HEAD
=======
  _initial_time_idle_outside_lift = std::nullopt;
>>>>>>> 0d983539

  return _lift_destination;
}

//==============================================================================
void RobotContext::release_lift()
{
  _lift_destination = nullptr;
}

//==============================================================================
<<<<<<< HEAD
const std::string& RobotContext::current_mutex_group() const
{
  return _mutex_group;
}

//==============================================================================
void RobotContext::set_mutex_group(std::string group)
{
  if (group.empty())
  {
    release_mutex_group();
    return;
  }

  if (group == _mutex_group)
  {
    return;
  }

  _mutex_group_claim_time = _node->now();
  _mutex_group = std::move(group);
  _publish_mutex_group_request();
}

//==============================================================================
void RobotContext::release_mutex_group()
{
  if (_mutex_group.empty())
    return;

  _node->mutex_group_request()->publish(
    rmf_fleet_msgs::build<rmf_fleet_msgs::msg::MutexGroupRequest>()
    .group(_mutex_group)
    .claimer(requester_id())
    .claim_time(_mutex_group_claim_time)
    .mode(rmf_fleet_msgs::msg::MutexGroupRequest::MODE_RELEASE));
}

//==============================================================================
=======
>>>>>>> 0d983539
RobotContext::RobotContext(
  std::shared_ptr<RobotCommandHandle> command_handle,
  std::vector<rmf_traffic::agv::Plan::Start> _initial_location,
  rmf_traffic::schedule::Participant itinerary,
  std::shared_ptr<const Mirror> schedule,
  SharedPlanner planner,
  SharedPlanner emergency_planner,
  rmf_task::ConstActivatorPtr activator,
  rmf_task::ConstParametersPtr parameters,
  std::shared_ptr<rmf_fleet_adapter::agv::Node> node,
  const rxcpp::schedulers::worker& worker,
  rmf_utils::optional<rmf_traffic::Duration> maximum_delay,
  rmf_task::State state,
  std::shared_ptr<const rmf_task::TaskPlanner> task_planner)
: _command_handle(std::move(command_handle)),
  _location(std::move(_initial_location)),
  _itinerary(std::move(itinerary)),
  _schedule(std::move(schedule)),
  _planner(std::move(planner)),
  _emergency_planner(std::move(emergency_planner)),
  _task_activator(std::move(activator)),
  _task_parameters(std::move(parameters)),
  _stubbornness(std::make_shared<int>(0)),
  _node(std::move(node)),
  _worker(worker),
  _maximum_delay(maximum_delay),
  _requester_id(
    _itinerary.description().owner() + "/" + _itinerary.description().name()),
  _charging_wp(state.dedicated_charging_waypoint().value()),
  _current_task_end_state(state),
  _current_task_id(std::nullopt),
  _task_planner(std::move(task_planner)),
  _reporting(_worker)
{
  _most_recent_valid_location = _location;
  _profile = std::make_shared<rmf_traffic::Profile>(
    _itinerary.description().profile());

  _replan_obs = _replan_publisher.get_observable();
  _graph_change_obs = _graph_change_publisher.get_observable();
  _charging_change_obs = _charging_change_publisher.get_observable();

  _battery_soc_obs = _battery_soc_publisher.get_observable();

  _current_mode = rmf_fleet_msgs::msg::RobotMode::MODE_IDLE;
  _override_status = std::nullopt;

  _action_executor = nullptr;
}

//==============================================================================
void RobotContext::_set_task_manager(std::shared_ptr<TaskManager> mgr)
{
  _task_manager = std::move(mgr);
}

//==============================================================================
void RobotContext::_set_negotiation_license(std::shared_ptr<void> license)
{
  _negotiation_license = std::move(license);
}

//==============================================================================
void RobotContext::_set_emergency(bool value)
{
  _emergency = value;
  if (_emergency)
  {
    filter_closed_lanes();
  }
}

//==============================================================================
void RobotContext::_set_charging(std::size_t wp, bool waiting_for_charger)
{
  _charging_wp = wp;
  _waiting_for_charger = waiting_for_charger;
  _charging_change_publisher.get_subscriber().on_next(Empty{});
}

//==============================================================================
void RobotContext::_check_lift_state(
  const rmf_lift_msgs::msg::LiftState& state)
{
  if (_lift_destination.use_count() < 2)
  {
    if (_lift_destination && !_lift_destination->requested_from_inside)
    {
      // The lift destination reference count dropping to one while the lift
      // destination request is on the outside means the task that prompted the
      // lift usage was cancelled while the robot was outside of the lift.
      // Therefore we should release the usage of the lift.
      _lift_destination = nullptr;
<<<<<<< HEAD
=======
      _initial_time_idle_outside_lift = std::nullopt;
    }
    else if (_lift_destination && !_current_task_id.has_value())
    {
      const Eigen::Vector2d p = position().block<2, 1>(0, 0);
      const auto& graph = navigation_graph();
      const auto& known_lifts = graph.known_lifts();
      const auto l_it = std::find_if(
        known_lifts.begin(),
        known_lifts.end(),
        [&](const auto& lift)
        {
          return lift->name() == _lift_destination->lift_name;
        });

      bool inside_lift = false;
      if (l_it != graph.known_lifts().end())
      {
        inside_lift = (*l_it)->is_in_lift(p);
      }

      if (inside_lift)
      {
        _initial_time_idle_outside_lift = std::nullopt;
      }
      else
      {
        const auto now = std::chrono::steady_clock::now();
        if (_initial_time_idle_outside_lift.has_value())
        {
          const auto lapse = now - *_initial_time_idle_outside_lift;
          if (lapse > std::chrono::seconds(2))
          {
            RCLCPP_INFO(
              _node->get_logger(),
              "Releasing lift [%s] for robot [%s] because it has remained idle "
              "outside of the lift.",
              _lift_destination->lift_name.c_str(),
              requester_id().c_str());
          }
          _lift_destination = nullptr;
          _initial_time_idle_outside_lift = std::nullopt;
        }
        else
        {
          _initial_time_idle_outside_lift = now;
        }
      }
>>>>>>> 0d983539
    }
  }

  if (state.session_id == requester_id())
  {
    if (!_lift_destination || _lift_destination->lift_name != state.lift_name)
    {
      rmf_lift_msgs::msg::LiftRequest msg;
      msg.lift_name = state.lift_name;
      msg.request_type = rmf_lift_msgs::msg::LiftRequest::REQUEST_END_SESSION;
      msg.session_id = requester_id();
      _node->lift_request()->publish(msg);
    }
  }

  if (!_lift_destination)
  {
    return;
  }

  rmf_lift_msgs::msg::LiftRequest msg;
  msg.lift_name = _lift_destination->lift_name;
  msg.destination_floor = _lift_destination->destination_floor;
  msg.session_id = requester_id();
  msg.request_time = _node->now();
  msg.request_type = rmf_lift_msgs::msg::LiftRequest::REQUEST_AGV_MODE;
  msg.door_state = rmf_lift_msgs::msg::LiftRequest::DOOR_OPEN;

  _node->lift_request()->publish(msg);
}

<<<<<<< HEAD
//==============================================================================
void RobotContext::_check_mutex_groups(
  const rmf_fleet_msgs::msg::MutexGroupStates& states)
{
  // Make sure to release any mutex groups that this robot is not trying to
  // lock right now.
  for (const auto& assignment : states.assignments)
  {
    if (assignment.claimed != requester_id())
      return;

    if (assignment.group == _mutex_group)
      return;

    _node->mutex_group_request()->publish(
      rmf_fleet_msgs::build<rmf_fleet_msgs::msg::MutexGroupRequest>()
      .group(assignment.group)
      .claimer(requester_id())
      .claim_time(_mutex_group_claim_time)
      .mode(rmf_fleet_msgs::msg::MutexGroupRequest::MODE_RELEASE));
  }
}

//==============================================================================
void RobotContext::_publish_mutex_group_request()
{
  const auto now = std::chrono::steady_clock::now();
  if (_current_task_id.has_value())
  {
    _last_active_task_time = now;
  }
  else
  {
    if (_last_active_task_time + std::chrono::seconds(10) < now)
    {
      // The robot has been idle for 10 seconds. It should not be keeping a
      // mutex locked; a task probably ended wrongly.
      if (!_mutex_group.empty())
      {
        RCLCPP_ERROR(
          _node->get_logger(),
          "Forcibly releasing mutex group [%s] requested by robot [%s] "
          "because the robot has been idle for an excessive amount of time.",
          _mutex_group.c_str(),
          requester_id().c_str());
        _mutex_group.clear();
      }
    }
  }

  if (!_mutex_group.empty())
  {
    _node->mutex_group_request()->publish(
      rmf_fleet_msgs::build<rmf_fleet_msgs::msg::MutexGroupRequest>()
      .group(_mutex_group)
      .claimer(requester_id())
      .claim_time(_mutex_group_claim_time)
      .mode(rmf_fleet_msgs::msg::MutexGroupRequest::MODE_LOCK));
  }
}

=======
>>>>>>> 0d983539
} // namespace agv
} // namespace rmf_fleet_adapter<|MERGE_RESOLUTION|>--- conflicted
+++ resolved
@@ -997,15 +997,12 @@
 }
 
 //==============================================================================
-<<<<<<< HEAD
-=======
 const LiftDestination* RobotContext::current_lift_destination() const
 {
   return _lift_destination.get();
 }
 
 //==============================================================================
->>>>>>> 0d983539
 std::shared_ptr<void> RobotContext::set_lift_destination(
   std::string lift_name,
   std::string destination_floor,
@@ -1017,10 +1014,7 @@
       std::move(destination_floor),
       requested_from_inside
     });
-<<<<<<< HEAD
-=======
   _initial_time_idle_outside_lift = std::nullopt;
->>>>>>> 0d983539
 
   return _lift_destination;
 }
@@ -1032,7 +1026,6 @@
 }
 
 //==============================================================================
-<<<<<<< HEAD
 const std::string& RobotContext::current_mutex_group() const
 {
   return _mutex_group;
@@ -1072,8 +1065,6 @@
 }
 
 //==============================================================================
-=======
->>>>>>> 0d983539
 RobotContext::RobotContext(
   std::shared_ptr<RobotCommandHandle> command_handle,
   std::vector<rmf_traffic::agv::Plan::Start> _initial_location,
@@ -1167,8 +1158,6 @@
       // lift usage was cancelled while the robot was outside of the lift.
       // Therefore we should release the usage of the lift.
       _lift_destination = nullptr;
-<<<<<<< HEAD
-=======
       _initial_time_idle_outside_lift = std::nullopt;
     }
     else if (_lift_destination && !_current_task_id.has_value())
@@ -1217,7 +1206,6 @@
           _initial_time_idle_outside_lift = now;
         }
       }
->>>>>>> 0d983539
     }
   }
 
@@ -1249,7 +1237,6 @@
   _node->lift_request()->publish(msg);
 }
 
-<<<<<<< HEAD
 //==============================================================================
 void RobotContext::_check_mutex_groups(
   const rmf_fleet_msgs::msg::MutexGroupStates& states)
@@ -1311,7 +1298,5 @@
   }
 }
 
-=======
->>>>>>> 0d983539
 } // namespace agv
 } // namespace rmf_fleet_adapter